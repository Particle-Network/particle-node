// SPDX-License-Identifier: BUSL-1.1
//
// Copyright (C) 2023, Berachain Foundation. All rights reserved.
// Use of this software is govered by the Business Source License included
// in the LICENSE file of this repository and at www.mariadb.com/bsl11.
//
// ANY USE OF THE LICENSED WORK IN VIOLATION OF THIS LICENSE WILL AUTOMATICALLY
// TERMINATE YOUR RIGHTS UNDER THIS LICENSE FOR THE CURRENT AND ALL OTHER
// VERSIONS OF THE LICENSED WORK.
//
// THIS LICENSE DOES NOT GRANT YOU ANY RIGHT IN ANY TRADEMARK OR LOGO OF
// LICENSOR OR ITS AFFILIATES (PROVIDED THAT YOU MAY USE A TRADEMARK OR LOGO OF
// LICENSOR AS EXPRESSLY REQUIRED BY THIS LICENSE).
//
// TO THE EXTENT PERMITTED BY APPLICABLE LAW, THE LICENSED WORK IS PROVIDED ON
// AN “AS IS” BASIS. LICENSOR HEREBY DISCLAIMS ALL WARRANTIES AND CONDITIONS,
// EXPRESS OR IMPLIED, INCLUDING (WITHOUT LIMITATION) WARRANTIES OF
// MERCHANTABILITY, FITNESS FOR A PARTICULAR PURPOSE, NON-INFRINGEMENT, AND
// TITLE.

package runtime

import (
	"context"
	"time"

	cosmoslog "cosmossdk.io/log"
	storetypes "cosmossdk.io/store/types"

	libtx "github.com/berachain/polaris/cosmos/lib/tx"
	polarabci "github.com/berachain/polaris/cosmos/runtime/abci"
	antelib "github.com/berachain/polaris/cosmos/runtime/ante"
	"github.com/berachain/polaris/cosmos/runtime/chain"
	"github.com/berachain/polaris/cosmos/runtime/comet"
	"github.com/berachain/polaris/cosmos/runtime/miner"
	"github.com/berachain/polaris/cosmos/runtime/txpool"
	evmkeeper "github.com/berachain/polaris/cosmos/x/evm/keeper"
	evmtypes "github.com/berachain/polaris/cosmos/x/evm/types"
	"github.com/berachain/polaris/eth"
	"github.com/berachain/polaris/eth/consensus"
	"github.com/berachain/polaris/eth/core"
	"github.com/berachain/polaris/eth/node"

	abci "github.com/cometbft/cometbft/abci/types"

	"github.com/cosmos/cosmos-sdk/client"
	sdk "github.com/cosmos/cosmos-sdk/types"
	"github.com/cosmos/cosmos-sdk/types/mempool"

	"github.com/ethereum/go-ethereum/beacon/engine"
	ethtypes "github.com/ethereum/go-ethereum/core/types"
	ethlog "github.com/ethereum/go-ethereum/log"
)

// EVMKeeper is an interface that defines the methods needed for the EVM setup.
type EVMKeeper interface {
	// Setup initializes the EVM keeper.
	Setup(evmkeeper.WrappedBlockchain) error
	SetLatestQueryContext(context.Context) error
	GetHost() core.PolarisHostChain
}

// CosmosApp is an interface that defines the methods needed for the Cosmos setup.
type CosmosApp interface {
	SetPrepareProposal(sdk.PrepareProposalHandler)
	SetProcessProposal(sdk.ProcessProposalHandler)
	SetMempool(mempool.Mempool)
	SetAnteHandler(sdk.AnteHandler)
	TxDecode(txBz []byte) (sdk.Tx, error)
	BeginBlocker(sdk.Context) (sdk.BeginBlock, error)
	PreBlocker(sdk.Context, *abci.RequestFinalizeBlock) (*sdk.ResponsePreBlock, error)
	CommitMultiStore() storetypes.CommitMultiStore
}

// Polaris is a struct that wraps the Polaris struct from the polar package.
// It also includes wrapped versions of the Geth Miner and TxPool.
type Polaris struct {
	*eth.ExecutionLayer
	// WrappedMiner is a wrapped version of the Miner component.
	WrappedMiner *miner.Miner
	// WrappedTxPool is a wrapped version of the Mempool component.
	WrappedTxPool *txpool.Mempool
	// WrappedBlockchain is a wrapped version of the Blockchain component.
	WrappedBlockchain *chain.WrappedBlockchain
	// logger is the underlying logger supplied by the sdk.
	logger cosmoslog.Logger
}

// New creates a new Polaris runtime from the provided dependencies.
func New(
	app CosmosApp,
	cfg *eth.Config,
	logger cosmoslog.Logger,
	host core.PolarisHostChain,
	engine consensus.Engine,
) *Polaris {
	var err error
	p := &Polaris{
		logger: logger,
	}

	ctx := sdk.Context{}.
		WithMultiStore(app.CommitMultiStore()).
		WithBlockHeight(0).
		WithGasMeter(storetypes.NewInfiniteGasMeter()).
		WithBlockGasMeter(storetypes.NewInfiniteGasMeter()).
		WithEventManager(sdk.NewEventManager())
	host.GetStatePluginFactory().SetLatestQueryContext(
		ctx,
	)

	p.ExecutionLayer, err = eth.New(
		"geth", cfg, host, engine, cfg.Node.AllowUnprotectedTxs,
		ethlog.NewLogger(newEthHandler(logger)),
	)
	if err != nil {
		panic(err)
	}

	p.WrappedTxPool = txpool.New(
		p.ExecutionLayer.Backend().Blockchain(),
		p.ExecutionLayer.Backend().TxPool(),
		cfg.Polar.LegacyTxPool.Lifetime,
	)

	return p
}

// Build is a function that sets up the Polaris struct.
// It takes a BaseApp and an EVMKeeper as arguments.
// It returns an error if the setup fails.
func (p *Polaris) Build(
	app CosmosApp, cosmHandler sdk.AnteHandler, ek EVMKeeper, allowedValMsgs map[string]sdk.Msg,
) error {
	// Wrap the geth miner and txpool with the cosmos miner and txpool.
<<<<<<< HEAD
	p.WrappedMiner = miner.New(p.ExecutionLayer.Backend().Miner(), app, ek, allowedValMsgs)
	p.WrappedBlockchain = chain.New(p.ExecutionLayer.Backend().Blockchain(), app)
=======
	p.WrappedMiner = miner.New(
		p.ExecutionLayer.Backend().Miner(),
		p.ExecutionLayer.Backend().Blockchain(),
		app, allowedValMsgs)
	p.WrappedBlockchain = chain.New(
		p.ExecutionLayer.Backend().Blockchain(), app,
	)
>>>>>>> 9191ba2b

	pr := polarabci.NewProposalProvider(p.WrappedMiner, p.WrappedBlockchain)
	app.SetMempool(p.WrappedTxPool)
	app.SetPrepareProposal(pr.PrepareProposal)
	app.SetProcessProposal(pr.ProcessProposal)

	if err := ek.Setup(p.WrappedBlockchain); err != nil {
		return err
	}

	app.SetAnteHandler(
		antelib.NewAnteHandler(p.WrappedTxPool, cosmHandler).AnteHandler(),
	)

	return nil
}

// SetupServices initializes and registers the services with Polaris.
// It takes a client context as an argument and returns an error if the setup fails.
func (p *Polaris) SetupServices(clientCtx client.Context) error {
	// Initialize the miner with a new execution payload serializer.
	p.WrappedMiner.Init(libtx.NewSerializer[*engine.ExecutionPayloadEnvelope](
		clientCtx.TxConfig, evmtypes.WrapPayload))

	// Initialize the txpool with a new transaction serializer.
	p.WrappedTxPool.Init(p.logger, clientCtx, libtx.NewSerializer[*ethtypes.Transaction](
		clientCtx.TxConfig, evmtypes.WrapTx))

	// Register services with Polaris.
	p.RegisterLifecycles([]node.Lifecycle{
		p.WrappedTxPool,
	})

	// Register the sync status provider with Polaris.
<<<<<<< HEAD
	p.ExecutionLayer.Backend().RegisterSyncStatusProvider(comet.NewSyncProvider(clientCtx))
=======
	p.Backend().RegisterSyncStatusProvider(comet.NewSyncProvider(clientCtx))
>>>>>>> 9191ba2b

	// Start the services. TODO: move to place race condition is solved.
	return p.StartServices()
}

// RegisterLifecycles is a function that allows for the application to register lifecycles with
// the evm networking stack. It takes a client context and a slice of node.Lifecycle
// as arguments.
func (p *Polaris) RegisterLifecycles(lcs []node.Lifecycle) {
	// Register the services with polaris.
	for _, lc := range lcs {
		p.ExecutionLayer.Stack().RegisterLifecycle(lc)
	}
}

// StartServices starts the services of the Polaris struct.
func (p *Polaris) StartServices() error {
	go func() {
		// TODO: these values are sensitive due to a race condition in the json-rpc ports opening.
		// If the JSON-RPC opens before the first block is committed, hive tests will start failing.
		// This needs to be fixed before mainnet as its ghetto af. If the block time is too long
		// and this sleep is too short, it will cause hive tests to error out.
		time.Sleep(5 * time.Second) //nolint:gomnd // as explained above.
		if err := p.ExecutionLayer.Start(); err != nil {
			panic(err)
		}
	}()

	return nil
}

// LoadLastState is a function that loads the last state of the Polaris struct.
// It takes a CommitMultiStore and an appHeight as arguments.
// It returns an error if the loading fails.
// TODO: is incomplete in the blockchain object.
func (p *Polaris) LoadLastState(cms storetypes.CommitMultiStore, appHeight uint64) error {
	cmsCtx := sdk.Context{}.
		WithMultiStore(cms).
		WithGasMeter(storetypes.NewInfiniteGasMeter()).
		WithBlockGasMeter(storetypes.NewInfiniteGasMeter()).WithEventManager(sdk.NewEventManager())
	return p.Backend().Blockchain().LoadLastState(cmsCtx, appHeight)
}<|MERGE_RESOLUTION|>--- conflicted
+++ resolved
@@ -56,6 +56,7 @@
 type EVMKeeper interface {
 	// Setup initializes the EVM keeper.
 	Setup(evmkeeper.WrappedBlockchain) error
+	GetStatePluginFactory() core.StatePluginFactory
 	SetLatestQueryContext(context.Context) error
 	GetHost() core.PolarisHostChain
 }
@@ -133,18 +134,12 @@
 	app CosmosApp, cosmHandler sdk.AnteHandler, ek EVMKeeper, allowedValMsgs map[string]sdk.Msg,
 ) error {
 	// Wrap the geth miner and txpool with the cosmos miner and txpool.
-<<<<<<< HEAD
-	p.WrappedMiner = miner.New(p.ExecutionLayer.Backend().Miner(), app, ek, allowedValMsgs)
+	p.WrappedMiner = miner.New(
+		p.ExecutionLayer.Backend().Miner(), app,
+		ek.GetHost().GetStatePluginFactory(),
+		allowedValMsgs,
+	)
 	p.WrappedBlockchain = chain.New(p.ExecutionLayer.Backend().Blockchain(), app)
-=======
-	p.WrappedMiner = miner.New(
-		p.ExecutionLayer.Backend().Miner(),
-		p.ExecutionLayer.Backend().Blockchain(),
-		app, allowedValMsgs)
-	p.WrappedBlockchain = chain.New(
-		p.ExecutionLayer.Backend().Blockchain(), app,
-	)
->>>>>>> 9191ba2b
 
 	pr := polarabci.NewProposalProvider(p.WrappedMiner, p.WrappedBlockchain)
 	app.SetMempool(p.WrappedTxPool)
@@ -179,11 +174,7 @@
 	})
 
 	// Register the sync status provider with Polaris.
-<<<<<<< HEAD
 	p.ExecutionLayer.Backend().RegisterSyncStatusProvider(comet.NewSyncProvider(clientCtx))
-=======
-	p.Backend().RegisterSyncStatusProvider(comet.NewSyncProvider(clientCtx))
->>>>>>> 9191ba2b
 
 	// Start the services. TODO: move to place race condition is solved.
 	return p.StartServices()
