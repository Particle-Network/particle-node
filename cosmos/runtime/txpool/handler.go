--- conflicted
+++ resolved
@@ -153,13 +153,10 @@
 		case err = <-h.txsSub.Err():
 			h.stopCh <- struct{}{}
 		case event := <-h.txsCh:
-<<<<<<< HEAD
 			pending, queue := h.txPool.Stats()
 			telemetry.SetGauge(float32(pending), MetricKeyTxPoolPending)
 			telemetry.SetGauge(float32(queue), MetricKeyTxPoolQueue)
 			telemetry.IncrCounter(float32(len(event.Txs)), MetricKeyCometLocalTxs)
-=======
->>>>>>> 25fbe13b
 			h.broadcastTransactions(event.Txs)
 		}
 	}
@@ -176,10 +173,7 @@
 				h.logger.Error("failed to broadcast transaction after max retries", "tx", maxRetries)
 				continue
 			}
-<<<<<<< HEAD
 			telemetry.IncrCounter(float32(1), MetricKeyBroadcastRetry)
-=======
->>>>>>> 25fbe13b
 			h.broadcastTransaction(failed.tx, failed.retries-1)
 		}
 
