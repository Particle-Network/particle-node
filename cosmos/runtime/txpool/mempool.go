--- conflicted
+++ resolved
@@ -33,6 +33,7 @@
 	"github.com/berachain/polaris/eth/core"
 	"github.com/berachain/polaris/lib/utils"
 
+	"github.com/cosmos/cosmos-sdk/telemetry"
 	sdk "github.com/cosmos/cosmos-sdk/types"
 	"github.com/cosmos/cosmos-sdk/types/mempool"
 
@@ -141,10 +142,7 @@
 		return errs[0]
 	}
 
-<<<<<<< HEAD
-=======
 	// Add the eth tx to the remote cache.
->>>>>>> 25fbe13b
 	m.crc.MarkRemoteSeen(ethTx.Hash())
 
 	return nil
