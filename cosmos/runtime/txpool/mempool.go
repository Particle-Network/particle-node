// SPDX-License-Identifier: BUSL-1.1
//
// Copyright (C) 2023, Berachain Foundation. All rights reserved.
// Use of this software is govered by the Business Source License included
// in the LICENSE file of this repository and at www.mariadb.com/bsl11.
//
// ANY USE OF THE LICENSED WORK IN VIOLATION OF THIS LICENSE WILL AUTOMATICALLY
// TERMINATE YOUR RIGHTS UNDER THIS LICENSE FOR THE CURRENT AND ALL OTHER
// VERSIONS OF THE LICENSED WORK.
//
// THIS LICENSE DOES NOT GRANT YOU ANY RIGHT IN ANY TRADEMARK OR LOGO OF
// LICENSOR OR ITS AFFILIATES (PROVIDED THAT YOU MAY USE A TRADEMARK OR LOGO OF
// LICENSOR AS EXPRESSLY REQUIRED BY THIS LICENSE).
//
// TO THE EXTENT PERMITTED BY APPLICABLE LAW, THE LICENSED WORK IS PROVIDED ON
// AN “AS IS” BASIS. LICENSOR HEREBY DISCLAIMS ALL WARRANTIES AND CONDITIONS,
// EXPRESS OR IMPLIED, INCLUDING (WITHOUT LIMITATION) WARRANTIES OF
// MERCHANTABILITY, FITNESS FOR A PARTICULAR PURPOSE, NON-INFRINGEMENT, AND
// TITLE.

package txpool

import (
	"context"
	"errors"
	"math/big"
	"sync"
	"time"

	"cosmossdk.io/log"

	"github.com/berachain/polaris/cosmos/x/evm/types"
	"github.com/berachain/polaris/eth"
	"github.com/berachain/polaris/eth/core"
	"github.com/berachain/polaris/lib/utils"

	"github.com/cosmos/cosmos-sdk/telemetry"
	sdk "github.com/cosmos/cosmos-sdk/types"
	"github.com/cosmos/cosmos-sdk/types/mempool"

	ethtxpool "github.com/ethereum/go-ethereum/core/txpool"
	ethtypes "github.com/ethereum/go-ethereum/core/types"
)

// Mempool implements the mempool.Mempool & Lifecycle interfaces.
var (
	_ mempool.Mempool = (*Mempool)(nil)
	_ Lifecycle       = (*Mempool)(nil)
)

// Lifecycle represents a lifecycle object.
type Lifecycle interface {
	Start() error
	Stop() error
}

// GethTxPool is used for generating mocks.
type GethTxPool interface {
	eth.TxPool
}

// Mempool is a mempool that adheres to the cosmos mempool interface.
// It purposefully does not implement `Select` or `Remove` as the purpose of this mempool
// is to allow for transactions coming in from CometBFT's gossip to be added to the underlying
// geth txpool during `CheckTx`, that is the only purpose of `Mempool“.
type Mempool struct {
	eth.TxPool
	lifetime       int64
	chain          core.ChainReader
	handler        Lifecycle
	crc            CometRemoteCache
	blockBuilderMu *sync.RWMutex
	priceLimit     *big.Int
}

// New creates a new Mempool.
func New(
	chain core.ChainReader, txpool eth.TxPool, lifetime int64,
	blockBuilderMu *sync.RWMutex, priceLimit *big.Int,
) *Mempool {
	return &Mempool{
		TxPool:         txpool,
		chain:          chain,
		lifetime:       lifetime,
		crc:            newCometRemoteCache(),
		blockBuilderMu: blockBuilderMu,
		priceLimit:     priceLimit,
	}
}

// Init initializes the Mempool (notably the TxHandler).
func (m *Mempool) Init(
	logger log.Logger,
	txBroadcaster TxBroadcaster,
	txSerializer TxSerializer,
	txSearcher TxSearcher,
) {
	m.handler = newHandler(txBroadcaster, txSearcher, m.TxPool, txSerializer, m.crc, logger)
}

// Start starts the Mempool TxHandler.
func (m *Mempool) Start() error {
	return m.handler.Start()
}

// Stop stops the Mempool TxHandler.
func (m *Mempool) Stop() error {
	return m.handler.Stop()
}

// Insert attempts to insert a Tx into the app-side mempool returning an error upon failure.
func (m *Mempool) Insert(ctx context.Context, sdkTx sdk.Tx) error {
	sCtx := sdk.UnwrapSDKContext(ctx)
	msgs := sdkTx.GetMsgs()
	if len(msgs) != 1 {
		sCtx.Logger().Error("mempool insert: only one message is supported")
		return errors.New("only one message is supported")
	}

	wet, ok := utils.GetAs[*types.WrappedEthereumTransaction](msgs[0])
	if !ok {
		// We have to return nil for non-ethereum transactions as to not fail check-tx.
		sCtx.Logger().Info("mempool insert: not an ethereum transaction")
		return nil
	}

	// Add the eth tx to the Geth txpool.
	ethTx := wet.Unwrap()

	// Insert the tx into the txpool as a remote.
	m.blockBuilderMu.RLock()
	errs := m.TxPool.Add([]*ethtypes.Transaction{ethTx}, false, false)
	m.blockBuilderMu.RUnlock()
<<<<<<< HEAD

	// Handle case where a node broadcasts to itself, we don't want it to fail CheckTx.
	// Note: it's safe to check errs[0] because geth returns `errs` of length 1.
	if errors.Is(errs[0], ethtxpool.ErrAlreadyKnown) &&
		(sCtx.ExecMode() == sdk.ExecModeCheck || sCtx.ExecMode() == sdk.ExecModeReCheck) {
		telemetry.IncrCounter(float32(1), MetricKeyMempoolKnownTxs)
		return nil
	}
	if errs[0] != nil {
=======
	if len(errs) > 0 {
		// Handle case where a node broadcasts to itself, we don't want it to fail CheckTx.
		if errors.Is(errs[0], ethtxpool.ErrAlreadyKnown) &&
			// TODO: checking for CheckTx/ReCheck here is not necessary (only ever called in CheckTx)
			(sCtx.ExecMode() == sdk.ExecModeCheck || sCtx.ExecMode() == sdk.ExecModeReCheck) {
			telemetry.IncrCounter(float32(1), MetricKeyMempoolKnownTxs)
			sCtx.Logger().Info("mempool insert: tx already in mempool", "mode", sCtx.ExecMode())
			return nil
		}
>>>>>>> 3877af23
		return errs[0]
	}

	// Add the eth tx to the remote cache.
	sCtx.Logger().Info(
		"mempool insert: marking remote seen", "tx", ethTx.Hash(), "time", time.Now().Unix(),
		"is(already)RemoteTx", m.crc.IsRemoteTx(ethTx.Hash()),
	)
	m.crc.MarkRemoteSeen(ethTx.Hash())

	return nil
}

// CountTx returns the number of transactions currently in the mempool.
func (m *Mempool) CountTx() int {
	runnable, blocked := m.TxPool.Stats()
	return runnable + blocked
}

// Select is an intentional no-op as we use a custom prepare proposal.
func (m *Mempool) Select(context.Context, [][]byte) mempool.Iterator {
	return nil
}

// Remove is an intentional no-op as the eth txpool handles removals.
func (m *Mempool) Remove(tx sdk.Tx) error {
	// Get the Eth payload envelope from the Cosmos transaction.
	msgs := tx.GetMsgs()
	if len(msgs) == 1 {
		env, ok := utils.GetAs[*types.WrappedPayloadEnvelope](msgs[0])
		if !ok {
			return nil
		}

		// Unwrap the payload to unpack the individual eth transactions to remove from the txpool.
		for _, txBz := range env.UnwrapPayload().ExecutionPayload.Transactions {
			ethTx := new(ethtypes.Transaction)
			if err := ethTx.UnmarshalBinary(txBz); err != nil {
				continue
			}
			txHash := ethTx.Hash()

			// Remove the eth tx from comet seen tx cache.
			m.crc.DropRemoteTx(txHash)
		}
	}
	return nil
}<|MERGE_RESOLUTION|>--- conflicted
+++ resolved
@@ -131,27 +131,16 @@
 	m.blockBuilderMu.RLock()
 	errs := m.TxPool.Add([]*ethtypes.Transaction{ethTx}, false, false)
 	m.blockBuilderMu.RUnlock()
-<<<<<<< HEAD
 
 	// Handle case where a node broadcasts to itself, we don't want it to fail CheckTx.
 	// Note: it's safe to check errs[0] because geth returns `errs` of length 1.
 	if errors.Is(errs[0], ethtxpool.ErrAlreadyKnown) &&
 		(sCtx.ExecMode() == sdk.ExecModeCheck || sCtx.ExecMode() == sdk.ExecModeReCheck) {
 		telemetry.IncrCounter(float32(1), MetricKeyMempoolKnownTxs)
+		sCtx.Logger().Info("mempool insert: tx already in mempool", "mode", sCtx.ExecMode())
 		return nil
 	}
 	if errs[0] != nil {
-=======
-	if len(errs) > 0 {
-		// Handle case where a node broadcasts to itself, we don't want it to fail CheckTx.
-		if errors.Is(errs[0], ethtxpool.ErrAlreadyKnown) &&
-			// TODO: checking for CheckTx/ReCheck here is not necessary (only ever called in CheckTx)
-			(sCtx.ExecMode() == sdk.ExecModeCheck || sCtx.ExecMode() == sdk.ExecModeReCheck) {
-			telemetry.IncrCounter(float32(1), MetricKeyMempoolKnownTxs)
-			sCtx.Logger().Info("mempool insert: tx already in mempool", "mode", sCtx.ExecMode())
-			return nil
-		}
->>>>>>> 3877af23
 		return errs[0]
 	}
 
