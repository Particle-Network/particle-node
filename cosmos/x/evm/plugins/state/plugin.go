// SPDX-License-Identifier: BUSL-1.1
//
// Copyright (C) 2023, Berachain Foundation. All rights reserved.
// Use of this software is govered by the Business Source License included
// in the LICENSE file of this repository and at www.mariadb.com/bsl11.
//
// ANY USE OF THE LICENSED WORK IN VIOLATION OF THIS LICENSE WILL AUTOMATICALLY
// TERMINATE YOUR RIGHTS UNDER THIS LICENSE FOR THE CURRENT AND ALL OTHER
// VERSIONS OF THE LICENSED WORK.
//
// THIS LICENSE DOES NOT GRANT YOU ANY RIGHT IN ANY TRADEMARK OR LOGO OF
// LICENSOR OR ITS AFFILIATES (PROVIDED THAT YOU MAY USE A TRADEMARK OR LOGO OF
// LICENSOR AS EXPRESSLY REQUIRED BY THIS LICENSE).
//
// TO THE EXTENT PERMITTED BY APPLICABLE LAW, THE LICENSED WORK IS PROVIDED ON
// AN “AS IS” BASIS. LICENSOR HEREBY DISCLAIMS ALL WARRANTIES AND CONDITIONS,
// EXPRESS OR IMPLIED, INCLUDING (WITHOUT LIMITATION) WARRANTIES OF
// MERCHANTABILITY, FITNESS FOR A PARTICULAR PURPOSE, NON-INFRINGEMENT, AND
// TITLE.

package state

import (
	"context"
	"errors"
	"math/big"
	"sync"

	storetypes "cosmossdk.io/store/types"

	"github.com/berachain/polaris/cosmos/store/snapmulti"
	"github.com/berachain/polaris/cosmos/x/evm/plugins"
	"github.com/berachain/polaris/cosmos/x/evm/plugins/state/events"
	"github.com/berachain/polaris/cosmos/x/evm/types"
	"github.com/berachain/polaris/eth/core"
	ethstate "github.com/berachain/polaris/eth/core/state"
	"github.com/berachain/polaris/lib/snapshot"
	libtypes "github.com/berachain/polaris/lib/types"

	sdk "github.com/cosmos/cosmos-sdk/types"

	"github.com/ethereum/go-ethereum/common"
	"github.com/ethereum/go-ethereum/crypto"
)

const pluginRegistryKey = `statePlugin`

var (
	// EmptyCodeHash is the code hash of an empty code
	// 0xc5d2460186f7233c927e7db2dcc703c0e500b653ca82273b7bfad8045d85a470.
	emptyCodeHash      = crypto.Keccak256Hash(nil)
	emptyCodeHashBytes = emptyCodeHash.Bytes()
)

// Plugin is the interface that must be implemented by the plugin.
type Plugin interface {
	plugins.HasGenesis
	core.StatePlugin
	// IterateBalances iterates over the balances of all accounts and calls the callback function.
	IterateBalances(fn func(common.Address, *big.Int) bool)
	// IterateState iterates over the state of all accounts and calls the callback function.
	IterateState(fn func(addr common.Address, key common.Hash, value common.Hash) bool)
	// SetGasConfig sets the gas config for the plugin.
	SetGasConfig(storetypes.GasConfig, storetypes.GasConfig)
	// SetPrecompileLogFactory sets the precompile log factory for the plugin.
	SetPrecompileLogFactory(events.PrecompileLogFactory)
}

// The StatePlugin is a very fun and interesting part of the EVM implementation. But if you want to
// join circus you need to know the rules. So here thet are:
//
//  1. You must ensure that the StatePlugin is only ever used in a single thread, because the
//     StatePlugin is not thread safe. And there are a bunch of optimizations made that are only
//     safe to do in a single thread.
//  2. When accessing or mutating the Plugin, you must ensure that the underlying account exists.
//     In the AccountKeeper, for performance reasons, this implementation of the StateDB will not
//     create accounts that do not exist. Notably calling `SetState()` on an account that does not
//     exist is completely possible, and the StateDB will not prevent you doing so. This lazy
//     creation improves performance a ton, as it prevents calling into the ak on
//     every SSTORE. The only accounts that should ever have `SetState()` called on them are
//     accounts that represent smart contracts. Because of this assumption, the only place that we
//     explicitly create accounts is in `CreateAccount()`, since `CreateAccount()` is called when
//     deploying a smart contract.
//  3. Accounts that are sent `evmDenom` coins during an eth transaction, will have an account
//     created for them, automatically by the Bank Module. However, these accounts will have a
//     codeHash of 0x000... This is because the Bank Module does not know that the account is an
//     EVM account, and so it does not set the codeHash. This is totally fine, we just need to
//     check both for both the codeHash being zero (0x000...) as well as the codeHash being empty
//     (0x567...)
type plugin struct {
	libtypes.Controller[string, libtypes.Controllable[string]]

	// We maintain a context in the StateDB, so that we can pass it with the correctly
	// configured multi-store to the precompiled contracts.
	ctx sdk.Context

	// Store a reference to the multi-store, in `ctx` so that we can access it directly.
	cms ControllableMultiStore

	// Store a precompile log factory that builds Eth logs from Cosmos events
	plf events.PrecompileLogFactory

	// Store the evm store key for quick lookups to the evm store
	storeKey storetypes.StoreKey

	// keepers used for balance and account information.
	ak AccountKeeper

	// dbErr stores any error that is returned from state modifications on the underlying
	// keepers.
	dbErr error

	mu sync.Mutex

	stateCtx context.Context

	// lqc is used for fullfilling
	lqc sdk.Context
	qfn func() func(height int64, prove bool) (sdk.Context, error)
}

// NewPlugin returns a plugin with the given context and keepers.
func NewPlugin(
	ak AccountKeeper,
	storeKey storetypes.StoreKey,
	qfn func() func(height int64, prove bool) (sdk.Context, error),
	plf events.PrecompileLogFactory,
) Plugin {
	return &plugin{
		storeKey: storeKey,
		ak:       ak,
		plf:      plf,
		mu:       sync.Mutex{},
		qfn:      qfn,
	}
}

// SetupForPrecompiles sets the precompile plugin and the log factory on the state plugin.
func (p *plugin) SetPrecompileLogFactory(plf events.PrecompileLogFactory) {
	p.plf = plf
}

<<<<<<< HEAD
=======
// Prepare sets up the context on the state plugin for use in JSON-RPC calls.
// Prepare implements `core.StatePlugin`.
func (p *plugin) Prepare(ctx context.Context) {
	p.lqc = sdk.UnwrapSDKContext(ctx)
}

>>>>>>> 9191ba2b
// Reset sets up the state plugin for execution of a new transaction. It sets up the snapshottable
// multi store so that Cosmos KV store changes can revert according to the EVM.
//
// Reset implements `core.StatePlugin`.
func (p *plugin) Reset(ctx context.Context) {
	sdkCtx := sdk.UnwrapSDKContext(ctx)
	// We have to build a custom `SnapMulti` to use with the StateDB. This is because the
	// ethereum utilizes the concept of snapshots, whereas the current implementation of the
	// Cosmos-SDK `CacheKV` uses "wraps".
	p.cms = snapmulti.NewStoreFrom(sdkCtx.MultiStore())

	// We have to build a custom event manager to use with the StateDB. This is because the we want
	// a way to handle converting Cosmos events from precompiles into Ethereum logs.
	cem := events.NewManagerFrom(sdkCtx.EventManager(), p.plf)

	// We need to build a custom configuration for the context in order to handle precompile event
	// logs and proper gas consumption.
	p.ctx = sdkCtx.WithMultiStore(p.cms).WithEventManager(cem)

	// We also remove the KVStore gas metering from the context prior to entering the EVM
	// state transition. This is because the EVM is not aware of the Cosmos SDK's gas metering
	// and is designed to be used in a standalone manner, as each of the EVM's opcodes are priced
	// individually. By setting the gas configs to empty structs, we ensure that SLOADS and SSTORES
	// in the EVM are not being charged additional gas unknowingly.
	p.SetGasConfig(storetypes.GasConfig{}, storetypes.GasConfig{})

	// We setup a snapshot controller to properly revert the Controllable MultiStore
	// and EventManager.
	p.Controller = snapshot.NewController[string, libtypes.Controllable[string]]()
	_ = p.Controller.Register(p.cms)
	_ = p.Controller.Register(cem)

	// We reset the saved error, so that we can check for errors in the next state transition.
	p.dbErr = nil
}

// RegistryKey implements `libtypes.Registrable`.
func (p *plugin) RegistryKey() string {
	return pluginRegistryKey
}

// GetContext implements `core.StatePlugin`.
func (p *plugin) GetContext() context.Context {
	return p.ctx
}

// Error implements `core.StatePlugin`.
func (p *plugin) Error() error {
	return p.dbErr
}

func (p *plugin) Finalize() {
	p.Controller.Finalize()
}

// ===========================================================================
// Accounts
// ===========================================================================

// CreateAccount implements the `StatePlugin` interface by creating a new account
// in the account keeper. It will allow accounts to be overridden.
func (p *plugin) CreateAccount(addr common.Address) {
	p.mu.Lock()
	defer p.mu.Unlock()
	if p.ak.GetAccount(p.ctx, addr[:]) == nil {
		p.ak.SetAccount(p.ctx, p.ak.NewAccountWithAddress(p.ctx, addr[:]))
	}

	// initialize the code hash to empty
	p.cms.GetKVStore(p.storeKey).Set(CodeHashKeyFor(addr), emptyCodeHashBytes)
}

// GetNonce implements the `StatePlugin` interface by returning the nonce
// of an account.
func (p *plugin) GetNonce(addr common.Address) uint64 {
	p.mu.Lock()
	defer p.mu.Unlock()
	acc := p.ak.GetAccount(p.ctx, addr[:])
	if acc == nil {
		return 0
	}
	return acc.GetSequence()
}

// SetNonce implements the `StatePlugin` interface by setting the nonce
// of an account.
func (p *plugin) SetNonce(addr common.Address, nonce uint64) {
	p.mu.Lock()
	defer p.mu.Unlock()

	// get the account or create a new one if doesn't exist
	acc := p.ak.GetAccount(p.ctx, addr[:])
	if acc == nil {
		acc = p.ak.NewAccountWithAddress(p.ctx, addr[:])
	}

	if err := acc.SetSequence(nonce); err != nil {
		p.dbErr = err
	}

	p.ak.SetAccount(p.ctx, acc)
}

// Exist implements the `StatePlugin` interface by reporting whether the given account address
// exists in the state. Notably this also returns true for suicided accounts, which is accounted
// for since, `RemoveAccount()` is not called until Commit.
func (p *plugin) Exist(addr common.Address) bool {
	return p.ak.HasAccount(p.ctx, addr[:])
}

// Empty implements the `PolarStateDB` interface by returning whether the state object
// is either non-existent or empty according to the EIP161 epecification
// (balance = nonce = code = 0)
// https://github.com/ethereum/EIPs/blob/master/EIPS/eip-161.md
func (p *plugin) Empty(addr common.Address) bool {
	ch := p.GetCodeHash(addr)
	return p.GetNonce(addr) == 0 &&
		(ch == emptyCodeHash || ch == common.Hash{}) &&
		p.GetBalance(addr).Sign() == 0
}

// `DeleteAccounts` manually deletes the given accounts.
func (p *plugin) DeleteAccounts(accounts []common.Address) {
	for _, account := range accounts {
		acct := p.ak.GetAccount(p.ctx, account[:])
		if acct == nil {
			// handles the double suicide case
			continue
		}

		// clear storage
		_ = p.ForEachStorage(account,
			func(key, _ common.Hash) bool {
				p.SetState(account, key, common.Hash{})
				return true
			})

		// clear the codehash from this account
		p.cms.GetKVStore(p.storeKey).Delete(CodeHashKeyFor(account))

		// remove auth account
		p.ak.RemoveAccount(p.ctx, acct)
	}
}

// =============================================================================
// Balance
// =============================================================================

// GetBalance implements `StatePlugin` interface.
func (p *plugin) GetBalance(addr common.Address) *big.Int {
	return new(big.Int).SetBytes(p.cms.GetKVStore(p.storeKey).Get(BalanceKeyFor(addr)))
}

// SetBalance implements `StatePlugin` interface.
func (p *plugin) SetBalance(addr common.Address, amount *big.Int) {
	p.cms.GetKVStore(p.storeKey).Set(BalanceKeyFor(addr), amount.Bytes())
}

// AddBalance implements the `StatePlugin` interface by adding the given amount
// from thew account associated with addr. If the account does not exist, it will be
// created.
func (p *plugin) AddBalance(addr common.Address, amount *big.Int) {
	if amount.Sign() == 0 {
		return
	}
	p.SetBalance(addr, new(big.Int).Add(p.GetBalance(addr), amount))
}

// SubBalance implements the `StatePlugin` interface by subtracting the given amount
// from the account associated with addr.
func (p *plugin) SubBalance(addr common.Address, amount *big.Int) {
	if amount.Sign() == 0 {
		return
	}
	p.SetBalance(addr, new(big.Int).Sub(p.GetBalance(addr), amount))
}

// =============================================================================
// Code
// =============================================================================

// GetCodeHash implements the `StatePlugin` interface by returning
// the code hash of account.
func (p *plugin) GetCodeHash(addr common.Address) common.Hash {
	if !p.ak.HasAccount(p.ctx, addr[:]) {
		// if account at addr does not exist, return zeros
		return common.Hash{}
	}

	ch := p.cms.GetKVStore(p.storeKey).Get(CodeHashKeyFor(addr))
	if ch == nil {
		// account exists but does not have a codehash, return empty
		return emptyCodeHash
	}

	return common.BytesToHash(ch)
}

// GetCode implements the `StatePlugin` interface by returning
// the code of account (nil if not exists).
func (p *plugin) GetCode(addr common.Address) []byte {
	codeHash := p.GetCodeHash(addr)
	if (codeHash == common.Hash{}) || codeHash == emptyCodeHash {
		// if account at addr does not exist or the account  does not have a codehash, return nil
		return nil
	}
	return p.cms.GetKVStore(p.storeKey).Get(CodeKeyFor(codeHash))
}

// SetCode implements the `StatePlugin` interface by setting the code hash and
// code for the given account.
func (p *plugin) SetCode(addr common.Address, code []byte) {
	codeHash := crypto.Keccak256Hash(code)
	ethStore := p.cms.GetKVStore(p.storeKey)
	ethStore.Set(CodeHashKeyFor(addr), codeHash[:])

	// store or delete code
	if len(code) == 0 {
		ethStore.Delete(CodeKeyFor(codeHash))
	} else {
		ethStore.Set(CodeKeyFor(codeHash), code)
	}
}

// IterateCode iterates over all the contract code, and calls the given function.
func (p *plugin) IterateCode(fn func(addr common.Address, value common.Hash) bool) {
	it := storetypes.KVStorePrefixIterator(
		p.cms.GetKVStore(p.storeKey),
		[]byte{types.CodeHashKeyPrefix},
	)
	defer func() {
		if err := it.Close(); err != nil {
			p.dbErr = err
		}
	}()

	for ; it.Valid(); it.Next() {
		k := it.Key()
		addr := AddressFromCodeHashKey(k)
		if fn(addr, p.GetCodeHash(addr)) {
			break
		}
	}
}

// =============================================================================
// Storage
// =============================================================================

// GetCommittedState implements the `StatePlugin` interface by returning the
// committed state of slot in the given address.
func (p *plugin) GetCommittedState(
	addr common.Address,
	slot common.Hash,
) common.Hash {
	return getStateFromStore(p.cms.GetCommittedKVStore(p.storeKey), addr, slot)
}

// GetState implements the `StatePlugin` interface by returning the current state
// of slot in the given address.
func (p *plugin) GetState(addr common.Address, slot common.Hash) common.Hash {
	return getStateFromStore(p.cms.GetKVStore(p.storeKey), addr, slot)
}

// SetState sets the state of an address.
func (p *plugin) SetState(addr common.Address, key, value common.Hash) {
	// For performance reasons, we don't check to ensure the account exists before we execute.
	// This is reasonably safe since under normal operation, SetState is only ever called by the
	// SSTORE opcode in the EVM, which will only ever be called on an account that exists, since
	// it would with 100% certainty have been created by a prior Create, thus setting its code
	// hash.
	//
	// CONTRACT: never manually call SetState outside of `opSstore`, or InitGenesis.

	// If empty value is given, delete the state entry.
	if len(value) == 0 || (value == common.Hash{}) {
		p.cms.GetKVStore(p.storeKey).Delete(SlotKeyFor(addr, key))
		return
	}

	// Set the state entry.
	p.cms.GetKVStore(p.storeKey).Set(SlotKeyFor(addr, key), value[:])
}

// SetStorage sets the storage of an address.
func (p *plugin) SetStorage(addr common.Address, storage map[common.Hash]common.Hash) {
	for key, value := range storage {
		p.SetState(addr, key, value)
	}
}

// IterateState iterates over all the contract state, and calls the given function.
func (p *plugin) IterateState(cb func(addr common.Address, key, value common.Hash) bool) {
	it := storetypes.KVStorePrefixIterator(
		p.cms.GetCommittedKVStore(p.storeKey),
		[]byte{types.StorageKeyPrefix},
	)
	defer func() {
		if err := it.Close(); err != nil {
			p.dbErr = err
		}
	}()

	for ; it.Valid(); it.Next() {
		k, v := it.Key(), it.Value()
		addr := AddressFromSlotKey(k)
		slot := SlotFromSlotKey(k)
		if cb(addr, slot, common.BytesToHash(v)) {
			break
		}
	}
}

// ForEachStorage implements the `StatePlugin` interface by iterating through the contract state
// contract storage, the iteration order is not defined.
//
// Note: We do not support iterating through any storage that is modified before calling
// ForEachStorage; only committed state is iterated through.
func (p *plugin) ForEachStorage(
	addr common.Address,
	cb func(key, value common.Hash) bool,
) error {
	it := storetypes.KVStorePrefixIterator(
		p.cms.GetKVStore(p.storeKey),
		StorageKeyFor(addr),
	)
	if err := it.Close(); err != nil {
		return err
	}

	for ; it.Valid(); it.Next() {
		committedValue := it.Value()
		if len(committedValue) > 0 {
			if !cb(common.BytesToHash(it.Key()), common.BytesToHash(committedValue)) {
				return nil // stop iteration
			}
		}
	}

	return nil
}

// getStateFromStore returns the current state of the slot in the given address.
func getStateFromStore(
	store storetypes.KVStore,
	addr common.Address, slot common.Hash,
) common.Hash {
	if value := store.Get(SlotKeyFor(addr, slot)); value != nil {
		return common.BytesToHash(value)
	}
	return common.Hash{}
}

func (p *plugin) IterateBalances(fn func(common.Address, *big.Int) bool) {
	it := storetypes.KVStorePrefixIterator(
		p.cms.GetKVStore(p.storeKey),
		[]byte{types.BalanceKeyPrefix},
	)
	defer func() {
		if err := it.Close(); err != nil {
			p.dbErr = err
		}
	}()

	for ; it.Valid(); it.Next() {
		addr := AddressFromBalanceKey(it.Key())
		if fn(addr, p.GetBalance(addr)) {
			break
		}
	}
}

// =============================================================================
// Historical State
// =============================================================================

func (p *plugin) SetStateOverride(ctx context.Context) {
	p.stateCtx = ctx
}

func (p *plugin) GetOverridenState() core.StatePlugin {
	sp := NewPlugin(p.ak, p.storeKey, p.qfn, p.plf)
	sp.Reset(p.stateCtx)
	return sp
}

// StateAtBlockNumber implements `core.StatePlugin`.
func (p *plugin) StateAtBlockNumber(number uint64) (core.StatePlugin, error) {
	var ctx sdk.Context
	// Ensure the query context function is set.
	if p.qfn == nil {
		return nil, errors.New("no query context function set in host chain")
	}

	// NOTE: the PreBlock and BeginBlock state changes will not have been applied to the state
	// at this point.
	// This is kind of bad since queries from JSON-RPC (i.e eth_call estimateGas etc.)
	// won't be able to do this
	// ontop of a state that has these updates for the block.
	// TODO: Fix this.
	int64Number := int64(number)
	// TODO: the GTE may be hiding a larger issue with the timing of the NewHead channel stuff.
	// Investigate and hopefully remove this GTE.
	if int64Number >= p.lqc.BlockHeight() {
		// TODO: Manager properly
		if p.lqc.MultiStore() == nil {
			ctx = p.lqc.WithEventManager(sdk.NewEventManager())
		} else {
			ctx, _ = p.lqc.CacheContext()
		}
	} else {
		// Get the query context at the given height.
		var err error
		ctx, err = p.qfn()(int64Number, false)
		if err != nil {
			return nil, err
		}
	}

	// Create a State Plugin with the requested chain height.
	sp := NewPlugin(p.ak, p.storeKey, p.qfn, p.plf)

	// TODO: Manager properly
	if p.lqc.MultiStore() != nil {
		sp.Reset(ctx)
	}
	return sp, nil
}

// =============================================================================
// Other
// =============================================================================

// Clone implements libtypes.Cloneable.
func (p *plugin) Clone() ethstate.Plugin {
	sp := NewPlugin(p.ak, p.storeKey, p.qfn, p.plf)
	// TODO: Manager properly
	if p.ctx.MultiStore() != nil {
		cacheCtx, _ := p.ctx.CacheContext()
		sp.Reset(cacheCtx)
	}
	return sp
}

// SetGasConfig implements Plugin.
func (p *plugin) SetGasConfig(kvGasConfig, transientKVGasConfig storetypes.GasConfig) {
	p.ctx = p.ctx.WithKVGasConfig(kvGasConfig).WithTransientKVGasConfig(transientKVGasConfig)
}<|MERGE_RESOLUTION|>--- conflicted
+++ resolved
@@ -140,15 +140,6 @@
 	p.plf = plf
 }
 
-<<<<<<< HEAD
-=======
-// Prepare sets up the context on the state plugin for use in JSON-RPC calls.
-// Prepare implements `core.StatePlugin`.
-func (p *plugin) Prepare(ctx context.Context) {
-	p.lqc = sdk.UnwrapSDKContext(ctx)
-}
-
->>>>>>> 9191ba2b
 // Reset sets up the state plugin for execution of a new transaction. It sets up the snapshottable
 // multi store so that Cosmos KV store changes can revert according to the EVM.
 //
