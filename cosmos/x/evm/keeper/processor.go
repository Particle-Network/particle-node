--- conflicted
+++ resolved
@@ -34,12 +34,9 @@
 	ethtypes "github.com/ethereum/go-ethereum/core/types"
 )
 
-<<<<<<< HEAD
 // ProcessPayloadEnvelope uses Geth's beacon engine API to build a block from a execution payload
 // request. It is called by Cosmos-SDK during ABCI DeliverTx phase (1 cosmos tx to build the entire
 // eth block).
-=======
->>>>>>> 9191ba2b
 func (k *Keeper) ProcessPayloadEnvelope(
 	ctx context.Context, msg *evmtypes.WrappedPayloadEnvelope,
 ) (*evmtypes.WrappedPayloadEnvelopeResponse, error) {
