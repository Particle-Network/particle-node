--- conflicted
+++ resolved
@@ -5,12 +5,9 @@
 replace (
 	// use cosmos fork of keyring
 	github.com/99designs/keyring => github.com/cosmos/keyring v1.2.0
-<<<<<<< HEAD
-
-=======
+
 	github.com/cockroachdb/pebble => github.com/cockroachdb/pebble v0.0.0-20230928194634-aa077af62593
 	// We replace `go-ethereum` with `polaris-geth` in order include our required changes.
->>>>>>> 5231214f
 	github.com/ethereum/go-ethereum => github.com/berachain/polaris-geth v1.13.10-1-polar
 	// Fix upstream GHSA-h395-qcrw-5vmq and GHSA-3vp4-m3rf-835h vulnerabilities.
 	// TODO Remove it: https://github.com/cosmos/cosmos-sdk/issues/10409
